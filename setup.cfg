--- conflicted
+++ resolved
@@ -54,17 +54,10 @@
     google-cloud>=0.27.0
     jmespath>=0.9.3
     msrestazure==0.4.10
-<<<<<<< HEAD
-    nsone==0.9.17
-    ovh==0.4.7
-    s3transfer==0.1.10
-    six==1.10.0
-=======
-    nsone>=0.9.14
+    nsone>=0.9.17
     ovh>=0.4.7
     s3transfer>=0.1.10
     six>=1.10.0
->>>>>>> 10dd69fa
 test =
     coverage
     mock
