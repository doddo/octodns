--- conflicted
+++ resolved
@@ -8,15 +8,9 @@
 from logging import getLogger
 from itertools import chain
 from collections import OrderedDict, defaultdict
-<<<<<<< HEAD
-from nsone import NSONE
-from nsone.rest.errors import RateLimitException, ResourceException
-from pycountry_convert import country_alpha2_to_continent_code
-=======
 from ns1 import NS1
 from ns1.rest.errors import RateLimitException, ResourceException
-from incf.countryutils import transformations
->>>>>>> bb0dcee1
+from pycountry_convert import country_alpha2_to_continent_code
 from time import sleep
 
 from six import text_type
